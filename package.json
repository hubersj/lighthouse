{
  "name": "lighthouse",
  "version": "1.1.2",
  "description": "Lighthouse",
  "main": "./lighthouse-core/index.js",
  "bin": "./lighthouse-cli/index.js",
  "engines": {
    "node": ">=5"
  },
  "scripts": {
    "lint": "[ \"$CI\" = true ] && eslint --quiet . || eslint .",
    "smoke": "lighthouse-cli/scripts/run-smoke-tests.sh",
<<<<<<< HEAD
    "coverage": "node $__node_harmony $(npm bin)/istanbul cover -x \"**/third_party/**\" _mocha -- $(find */test -name '*-test.js') --timeout 60000 --reporter progress",
=======
    "coverage": "node $__node_harmony $(npm bin)/istanbul cover -x \"**/third_party/**\" _mocha -- $(find */test -name '*.js' -not -path '*/fixtures/*') --timeout 10000 --reporter progress",
>>>>>>> c8662e3d
    "coveralls": "npm run coverage && cat ./coverage/lcov.info | coveralls",
    "start": "node ./lighthouse-cli/index.js",
    "test": "npm run lint --silent && npm run unit && npm run closure",
    "cli-unit": "lighthouse-core/scripts/run-mocha.sh --cli",
    "unit": "lighthouse-core/scripts/run-mocha.sh --default",
    "closure": "cd lighthouse-core && closure/closure-type-checking.js",
    "watch": "lighthouse-core/scripts/run-mocha.sh --watch",
    "chrome": "lighthouse-core/scripts/launch-chrome.sh"
  },
  "devDependencies": {
    "coveralls": "^2.11.9",
    "eslint-config-google": "^0.4.0",
    "eslint": "^2.4.0",
    "google-closure-compiler": "^20160517.0.0",
    "gulp-replace": "^0.5.4",
    "gulp-util": "^3.0.7",
    "gulp": "^3.9.1",
    "istanbul": "^0.4.3",
    "jsdom": "^9.0.0",
    "mkdirp": "^0.5.1",
    "mocha": "^2.3.3",
    "request": "^2.69.0",
    "walk": "^2.3.9"
  },
  "dependencies": {
    "axe-core": "^1.1.1",
    "chrome-devtools-frontend": "1.0.401423",
    "chrome-remote-interface": "^0.11.0",
    "debug": "^2.2.0",
    "devtools-timeline-model": "1.1.6",
    "gl-matrix": "2.3.2",
    "handlebars": "^4.0.5",
    "json-stringify-safe": "^5.0.1",
    "jszip": "2.6.0",
    "semver": ">=4.3.3",
    "speedline": "0.2.2",
    "yargs": "3.30.0"
  },
  "repository": "googlechrome/lighthouse",
  "keywords": [
    "google",
    "chrome",
    "devtools"
  ],
  "author": "The Chromium Authors",
  "license": "Apache-2.0",
  "bugs": {
    "url": "https://github.com/googlechrome/lighthouse/issues"
  },
  "homepage": "https://github.com/googlechrome/lighthouse#readme"
}<|MERGE_RESOLUTION|>--- conflicted
+++ resolved
@@ -10,11 +10,7 @@
   "scripts": {
     "lint": "[ \"$CI\" = true ] && eslint --quiet . || eslint .",
     "smoke": "lighthouse-cli/scripts/run-smoke-tests.sh",
-<<<<<<< HEAD
-    "coverage": "node $__node_harmony $(npm bin)/istanbul cover -x \"**/third_party/**\" _mocha -- $(find */test -name '*-test.js') --timeout 60000 --reporter progress",
-=======
-    "coverage": "node $__node_harmony $(npm bin)/istanbul cover -x \"**/third_party/**\" _mocha -- $(find */test -name '*.js' -not -path '*/fixtures/*') --timeout 10000 --reporter progress",
->>>>>>> c8662e3d
+    "coverage": "node $__node_harmony $(npm bin)/istanbul cover -x \"**/third_party/**\" _mocha -- $(find */test -name '*-test.js') --timeout 10000 --reporter progress",
     "coveralls": "npm run coverage && cat ./coverage/lcov.info | coveralls",
     "start": "node ./lighthouse-cli/index.js",
     "test": "npm run lint --silent && npm run unit && npm run closure",
